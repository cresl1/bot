--- conflicted
+++ resolved
@@ -132,14 +132,13 @@
         **`reason`:** The reason for the kick.
         """
 
-<<<<<<< HEAD
         if not await self.respect_role_hierarchy(ctx, user, 'kick'):
             # Ensure ctx author has a higher top role than the target user
             # Warning is sent to ctx by the helper method
-=======
+            return
+
         response_object = await post_infraction(ctx, user, type="kick", reason=reason)
         if response_object is None:
->>>>>>> 6267c67e
             return
 
         notified = await self.notify_infraction(
@@ -193,15 +192,14 @@
         **`reason`:** The reason for the ban.
         """
 
-<<<<<<< HEAD
         member = ctx.guild.get_member(user.id)
         if not await self.respect_role_hierarchy(ctx, member, 'ban'):
             # Ensure ctx author has a higher top role than the target user
             # Warning is sent to ctx by the helper method
-=======
+            return
+
         response_object = await post_infraction(ctx, user, type="ban", reason=reason)
         if response_object is None:
->>>>>>> 6267c67e
             return
 
         notified = await self.notify_infraction(
@@ -383,17 +381,16 @@
         **`reason`:** The reason for the temporary ban.
         """
 
-<<<<<<< HEAD
         member = ctx.guild.get_member(user.id)
         if not await self.respect_role_hierarchy(ctx, member, 'tempban'):
             # Ensure ctx author has a higher top role than the target user
             # Warning is sent to ctx by the helper method
-=======
+            return
+
         response_object = await post_infraction(
             ctx, user, type="ban", reason=reason, duration=duration
         )
         if response_object is None:
->>>>>>> 6267c67e
             return
 
         notified = await self.notify_infraction(
@@ -693,19 +690,15 @@
         **`reason`:** The reason for the temporary ban.
         """
 
-<<<<<<< HEAD
         member = ctx.guild.get_member(user.id)
         if not await self.respect_role_hierarchy(ctx, member, 'shadowtempban'):
             # Ensure ctx author has a higher top role than the target user
             # Warning is sent to ctx by the helper method
             return
 
-        response_object = await post_infraction(ctx, user, type="ban", reason=reason, duration=duration, hidden=True)
-=======
         response_object = await post_infraction(
             ctx, user, type="ban", reason=reason, duration=duration, hidden=True
         )
->>>>>>> 6267c67e
         if response_object is None:
             return
 
