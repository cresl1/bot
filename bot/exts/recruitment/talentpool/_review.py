--- conflicted
+++ resolved
@@ -51,16 +51,12 @@
 class Reviewer:
     """Manages, formats, and publishes reviews of helper nominees."""
 
-<<<<<<< HEAD
     # RedisCache[
     #    "last_vote_date": float   | POSIX UTC timestamp.
     # ]
     status_cache = RedisCache()
 
-    def __init__(self, bot: Bot, pool: 'TalentPool'):
-=======
     def __init__(self, bot: Bot, nomination_api: NominationAPI):
->>>>>>> 8faf1810
         self.bot = bot
         self.api = nomination_api
 
@@ -192,16 +188,10 @@
         )
         message = await thread.send(f"<@&{Roles.mod_team}> <@&{Roles.admins}>")
 
-<<<<<<< HEAD
         now = datetime.now(tz=timezone.utc)
         await self.status_cache.set("last_vote_date", now.timestamp())
 
-        if update_database:
-            nomination = self._pool.cache.get(user_id)
-            await self.bot.api_client.patch(f"bot/nominations/{nomination['id']}", json={"reviewed": True})
-=======
         await self.api.edit_nomination(nomination.id, reviewed=True)
->>>>>>> 8faf1810
 
         bump_cog: ThreadBumper = self.bot.get_cog("ThreadBumper")
         if bump_cog:
